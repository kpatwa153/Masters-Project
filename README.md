--- conflicted
+++ resolved
@@ -25,36 +25,4 @@
 ✅ **Guardrails for Data Privacy**  
 ✅ **Scalable & Modular AI Architecture**  
 
----
-
-## 4️⃣ OpenAI Whisper Fine-Tuning
-
-Fine-tuning OpenAI Whisper is crucial for adapting the model to the specific needs of medical transcription. General ASR models may struggle with domain-specific terminology, abbreviations, and nuanced speech patterns used in doctor-patient conversations. By fine-tuning Whisper on medical audio data, we improve its ability to:
-- Accurately transcribe medical terms and prescriptions.
-- Reduce errors caused by complex jargon and accents.
-- Enhance usability for real-world clinical applications.
-
-Dataset used for Fine-tuning: https://www.kaggle.com/datasets/najamahmed97/audio-recording-whisper
-
-Fine-tuning OpenAI Whisper enhances its transcription accuracy for medical terminology. The process involves:
-
-- **Data Preparation:**
-  - Audio recordings segmented into 30-second chunks.
-  - Transcripts cleaned and normalized.
-  - Dataset formatted for Hugging Face compatibility.
-
-- **Model Configuration:**
-  - Base Model: `openai/whisper-small`
-  - Feature Extractor: Log-Mel spectrograms extraction.
-  - Tokenizer: Text tokenization for ASR processing.
-
-- **Preprocessing Steps:**
-  - Removing special characters and standardizing text.
-  - Splitting long audio files using **pydub**.
-  - Applying **WhisperFeatureExtractor** and **WhisperTokenizer**.
-
-<<<<<<< HEAD
-This fine-tuning ensures better adaptation to specialized medical conversations, improving transcription reliability and usability.
-=======
-This fine-tuning ensures better adaptation to specialized medical conversations, improving transcription reliability and usability.
->>>>>>> 90c08331
+---